# F1Method.jl Documentation

This package provides an efficient tool to compute gradient and Hessian matrix of an objective function implicitly defined by the solution of a steady-state problem.

## Why the F-1 method?

When using Newton-type algorithms for optimization, computing the gradient and Hessian can be computationally expensive.
A typical scientific application is to optimize the parameters of a model which solves for a root through another iterative Newton-like algorithm.
In this case, there are a number of shortcuts that can be leveraged.
This was the motivation for the work of [Pasquier et al. (2019, in preparation)](), and for this package.

## Usage

```@meta
DocTestSetup = quote
    using F1Method
    using LinearAlgebra, DiffEqBase, ForwardDiff
end
```

This is an example use of the software.
<<<<<<< HEAD
We define a state function,
``\boldsymbol{F}(\boldsymbol{x},\boldsymbol{p})``,
to which we apply a solver based on Newton's method (for root searching) to find the steady-state solution,
``\boldsymbol{x}``,
such that
``\boldsymbol{F}(\boldsymbol{x},\boldsymbol{p}) = 0``.
=======
We design a state function, ``\boldsymbol{F}(\boldsymbol{x},\boldsymbol{p})``, to which we apply a solver based on Newton's method (for root searching) to find the steady-state solution, ``\boldsymbol{x}``, such that ``\boldsymbol{F}(\boldsymbol{x},\boldsymbol{p}) = 0``.
>>>>>>> fd6b9a33
This defines the steady-state solution as an implicit function of the parameters, ``\boldsymbol{p}``.
We denote this solution by ``\boldsymbol{s}(\boldsymbol{p})``.
The Newton solver requires the Jacobian, ``\nabla_{\boldsymbol{x}}\boldsymbol{F}``, to update the state iterates.
Hence, we start by creating the functions `F(x,p)` and `∇ₓF(x,p)`.
As an example, we use a simple model with only two state variables and two parameters.
(Note here for simplicity we use the [ForwardDiff](https://github.com/JuliaDiff/ForwardDiff.jl) package to evaluate the Jacobian.)

```jldoctest usage
# State function F
F(x,p) = [
    -2 * (p[1] - x[1]) - 4 * p[2] * (x[2] - x[1]^2) * x[1]
    p[2] * (x[2] - x[1]^2)
]

# Jacobian of F wrt p
∇ₓF(x,p) = ForwardDiff.jacobian(x -> F(x,p), x)

# output

∇ₓF (generic function with 1 method)
```

We also define a cost function `f(x,p)` (that we wish to minimize under the constraint that ``\boldsymbol{F}(\boldsymbol{x},\boldsymbol{p}) = 0``).
(The F-1 method requires that we provide the derivatives w.r.t. the state, `x`, hence the use of ForwardDiff again for this exmaple.)

```jldoctest usage
# Define mismatch function f(x,p) and its derivative ∇ₓf(x,p)
# (Note ∇ₓF and ∇ₓf are required by the F1 method)
function state_mismatch(x)
    δ(x) = x .- 1
    return 0.5δ(x)'δ(x)
end
function parameter_mismatch(p)
    δ(p) = log.(p)
    return 0.5δ(p)'δ(p)
end
f(x,p) = state_mismatch(x) + parameter_mismatch(p)
∇ₓf(x,p) = ForwardDiff.jacobian(x -> [f(x,p)], x)

# output

∇ₓf (generic function with 1 method)
```

Once these are set up, we need to let the F-1 method know how to solve for the steady-state.
We do this by using the DiffEqBase API.
For that, we first write a small Newton solver algorithm, we overload the `solve` function from DiffEqBase, and we overload the `SteadyStateProblem` constructor.

```jldoctest usage
function newton_solve(F, ∇ₓF, x; Ftol=1e-10)
    while norm(F(x)) ≥ Ftol
        x .-= ∇ₓF(x) \ F(x)
    end
    return x
end

# Create a type for the solver's algorithm
struct MyAlg <: DiffEqBase.AbstractSteadyStateAlgorithm end

# Overload DiffEqBase's solve function
function DiffEqBase.solve(prob::DiffEqBase.AbstractSteadyStateProblem,
                          alg::MyAlg;
                          Ftol=1e-10)
    # Define the functions according to DiffEqBase.SteadyStateProblem type
    p = prob.p
    t = 0
    x0 = copy(prob.u0)
    dx, df = copy(x0), copy(x0)
    F(x) = prob.f(dx, x, p, t)
    ∇ₓF(x) = prob.f(df, dx, x, p, t)
    # Compute `u_steady` and `resid` as per DiffEqBase using my algorithm
    x_steady = newton_solve(F, ∇ₓF, x0, Ftol=Ftol)
    resid = F(x_steady)
    # Return the common DiffEqBase solution type
    DiffEqBase.build_solution(prob, alg, x_steady, resid; retcode=:Success)
end

# Overload DiffEqBase's SteadyStateProblem constructor
function DiffEqBase.SteadyStateProblem(F, ∇ₓF, x, p)
    f(dx, x, p, t) = F(x, p)
    f(df, dx, x, p, t) = ∇ₓF(x, p)
    return DiffEqBase.SteadyStateProblem(f, x, p)
end

# output


```

We chose an initial value for the state, `x`, and the parameters, `p`:

```jldoctest usage
x₀, p₀ = [1.0, 2.0], [3.0, 4.0]

# output

([1.0, 2.0], [3.0, 4.0])
```

Finally, we wrap the objective, gradient, and Hessian functions defined by the F-1 method.

```jldoctest usage
# Initialize the cache for storing reusable objects
mem = F1Method.initialize_mem(x₀, p₀)
# Define the functions via the F1 method
F1_objective(p) = F1Method.f̂(f, F, ∇ₓF, mem, p, MyAlg())
F1_gradient(p) = F1Method.∇f̂(f, F, ∇ₓf, ∇ₓF, mem, p, MyAlg())
F1_Hessian(p) = F1Method.∇²f̂(f, F, ∇ₓf, ∇ₓF, mem, p, MyAlg())

# output

F1_Hessian (generic function with 1 method)
```

We can now use these directly to compute objective, gradient, and Hessian:

```jldoctest usage
F1_objective(p₀)

# output

35.56438050824269
```

```jldoctest usage
F1_gradient(p₀)

# output

1×2 Array{Float64,2}:
 50.3662  0.346574
```


```jldoctest usage
F1_Hessian(p₀)

# output

2×2 Array{Float64,2}:
 52.989   0.0
  0.0    -0.0241434
```
<|MERGE_RESOLUTION|>--- conflicted
+++ resolved
@@ -19,16 +19,7 @@
 ```
 
 This is an example use of the software.
-<<<<<<< HEAD
-We define a state function,
-``\boldsymbol{F}(\boldsymbol{x},\boldsymbol{p})``,
-to which we apply a solver based on Newton's method (for root searching) to find the steady-state solution,
-``\boldsymbol{x}``,
-such that
-``\boldsymbol{F}(\boldsymbol{x},\boldsymbol{p}) = 0``.
-=======
-We design a state function, ``\boldsymbol{F}(\boldsymbol{x},\boldsymbol{p})``, to which we apply a solver based on Newton's method (for root searching) to find the steady-state solution, ``\boldsymbol{x}``, such that ``\boldsymbol{F}(\boldsymbol{x},\boldsymbol{p}) = 0``.
->>>>>>> fd6b9a33
+We define a state function, ``\boldsymbol{F}(\boldsymbol{x},\boldsymbol{p})``, to which we apply a solver based on Newton's method (for root searching) to find the steady-state solution, ``\boldsymbol{x}``, such that ``\boldsymbol{F}(\boldsymbol{x},\boldsymbol{p}) = 0``.
 This defines the steady-state solution as an implicit function of the parameters, ``\boldsymbol{p}``.
 We denote this solution by ``\boldsymbol{s}(\boldsymbol{p})``.
 The Newton solver requires the Jacobian, ``\nabla_{\boldsymbol{x}}\boldsymbol{F}``, to update the state iterates.
